# Self-Contained Patch Executables

> **NEW FEATURE**
> 
> Create standalone `.exe` files that embed patch data, making distribution simpler for end users.

## Overview

Self-contained patch executables combine the patch applier and patch data into a single `.exe` file. End users simply download one file, drop it into their application folder, and double-click to apply the patch - no additional tools or setup required.

## How It Works

### Traditional Workflow
```
User downloads:
├── patch-1.0.0-to-1.0.1.patch    ← Patch file
└── patch-apply-gui.exe            ← Applier tool

User must:
1. Download both files
2. Run patch-apply-gui.exe
3. Browse for .patch file
4. Select target directory
5. Click apply
```

### Self-Contained Workflow
```
User downloads:
└── patch-1.0.0-to-1.0.1.exe      ← Everything in one file

User must:
1. Download one file
2. Drop into game/app folder
3. Double-click
4. Click apply (patch is already loaded!)
```

## Creating Self-Contained Executables

### Using the GUI Generator

1. Open `patch-gen-gui.exe`
2. Configure your patch as normal:
   - Select versions directory
   - Choose from/to versions (or use batch mode)
   - Set compression and options
3. **Check the "Create self-contained executable" checkbox**
<<<<<<< HEAD
4. Click "Generate Patch"
5. Both files are created:
=======
4. **Choose executable type:**
   - **GUI (Windows)**: Creates graphical executable with windows interface
   - **Console Host (Interactive CLI)**: Creates interactive command-line executable
5. Click "Generate Patch"
6. Both files are created:
>>>>>>> 900060a9
   - `patch-1.0.0-to-1.0.1.patch` (standard patch file)
   - `patch-1.0.0-to-1.0.1.exe` (self-contained executable with chosen type)

### Using the CLI Generator

You can also create self-contained executables from the command line:

```powershell
# Generate a single patch with self-contained executable
patch-gen --from-dir "C:\releases\1.0.0" --to-dir "C:\releases\1.0.1" --output patches --create-exe

# Using versions directory
patch-gen --versions-dir "C:\versions" --from "1.0.0" --to "1.0.1" --output patches --create-exe

# Batch mode with executables
patch-gen --versions-dir "C:\versions" --new-version "1.0.3" --output patches --create-exe
```

**Executable Type Options:**
- **GUI Type**: Uses `patch-apply-gui.exe` (graphical windows interface)
  - Best for non-technical end users
  - Point-and-click interface with buttons
  - Available from both GUI generator and CLI generator
- **Console Host Type**: Uses `patch-apply.exe` (interactive command-line interface)
  - Best for technical users or automated scenarios
  - Interactive menu in terminal/console
  - Supports silent mode for automation
  - Available from both GUI generator and CLI generator (CLI default)
- Both types work identically for patching and use the same verification system

**CLI Self-Contained Features:**
- Interactive console menu with options
- Dry-run simulation before applying
- 1GB bypass toggle in the console
- Manual target directory selection
- Same patch format and verification as GUI version

### Batch Mode

When using batch mode with the self-contained option enabled:
```
Input:
- versions/1.0.0/
- versions/1.0.1/
- versions/1.0.2/
- Target version: 1.0.3

Output (with checkbox enabled):
patches/
├── 1.0.0-to-1.0.3.patch
├── 1.0.0-to-1.0.3.exe ← Self-contained
├── 1.0.1-to-1.0.3.patch
├── 1.0.1-to-1.0.3.exe ← Self-contained
├── 1.0.2-to-1.0.3.patch
└── 1.0.2-to-1.0.3.exe ← Self-contained
```

## Technical Details

### File Structure

A self-contained executable consists of three parts:

```
┌─────────────────────────────┐
│ patch-apply-gui.exe         │  ← Base applier (~50 MB)
├─────────────────────────────┤
│ Compressed Patch Data       │  ← Your patch (varies)
├─────────────────────────────┤
│ 128-byte Header             │  ← Metadata at end
└─────────────────────────────┘
```

### Header Format (128 bytes)

Located at the end of the file:

| Offset | Size | Field | Description |
|--------|------|-------|-------------|
| 0-7 | 8 bytes | Magic | "CPMPATCH" identifier |
| 8-11 | 4 bytes | Version | Format version (currently 1) |
| 12-19 | 8 bytes | Stub Size | Size of applier executable |
| 20-27 | 8 bytes | Data Offset | Where patch data starts |
| 28-35 | 8 bytes | Data Size | Size of patch data |
| 36-51 | 16 bytes | Compression | Type: "zstd", "gzip", or "none" |
| 52-83 | 32 bytes | Checksum | SHA-256 of patch data |
| 84-127 | 44 bytes | Reserved | For future use |

### Detection Process

When `patch-apply-gui.exe` starts:
1. Reads last 128 bytes of itself
2. Parses header structure
3. **Security validations** (fail-safe design):
   - Validates format version (only v1 supported)
   - Checks for magic bytes "CPMPATCH"
   - Verifies `DataOffset == StubSize` (no gaps)
   - Validates `StubSize + DataSize + HEADER_SIZE == fileSize` (exact match)
   - Ensures offsets are within file bounds
   - Limits patch size to max 1 GB (prevents memory exhaustion)
4. If all validations pass:
   - Extracts patch data from validated offset
   - Verifies SHA-256 checksum
   - Decompresses if needed
   - Loads patch into GUI automatically
5. If any validation fails:
   - Runs in normal mode (browse for .patch file)

## File Sizes

### Size Breakdown

Base executable: **~50 MB** (includes GUI framework)

Example patch sizes:
- Small update (10 MB changed): **50.01 MB** total
- Medium update (50 MB changed): **55 MB** total (with zstd)
- Large update (200 MB changed): **80 MB** total (with zstd)

### Size Optimization Tips

1. **Use compression**: Always enable zstd compression
   ```
   Without compression: 50 MB + 10 MB = 60 MB
   With zstd: 50 MB + 2 MB = 52 MB
   ```

2. **Skip identical files**: Enable "Skip identical files" option
   - Reduces patch data size
   - Only includes actual changes

3. **Higher compression level**: Use level 3 or 4 for production
   - Level 3 (default): Good balance
   - Level 4: Smallest size, slower generation

## Distribution

### Recommended Distribution Structure

```
MyGame_Update_v1.0.3/
├── README.txt                           ← Instructions for users
├── patch-1.0.0-to-1.0.3.exe            ← For users on 1.0.0
├── patch-1.0.1-to-1.0.3.exe            ← For users on 1.0.1
├── patch-1.0.2-to-1.0.3.exe            ← For users on 1.0.2
└── advanced/                            ← Optional: for power users
    ├── patch-apply-gui.exe              ← Standalone applier
    ├── patch-1.0.0-to-1.0.3.patch       ← Standard patch files
    ├── patch-1.0.1-to-1.0.3.patch
    └── patch-1.0.2-to-1.0.3.patch
```

### README.txt Example

```
MyGame Update v1.0.3

EASY INSTALL (Recommended):
1. Find which version you currently have installed
2. Download the matching patch file:
   - patch-1.0.0-to-1.0.3.exe if you're on v1.0.0
   - patch-1.0.1-to-1.0.3.exe if you're on v1.0.1
   - patch-1.0.2-to-1.0.3.exe if you're on v1.0.2
3. Place the .exe in your game folder (same location as MyGame.exe)
4. Double-click the patch .exe
5. Click "Apply Patch"

ADVANCED:
See the /advanced folder for manual patching with separate patch files.

Need help? Visit: https://support.mygame.com/updates
```

## User Experience

### What End Users See

#### GUI Self-Contained Executable (Created by GUI)

1. **Download**: One `.exe` file matching their version
2. **Run**: Double-click the executable
3. **GUI Opens**: Shows patch information automatically:
   ```
   ┌─────────────────────────────────────────────┐
   │ Apply Patch: 1.0.0 → 1.0.1                  │
   ├─────────────────────────────────────────────┤
   │ [Embedded Patch Data]                       │
   │                                             │
   │ Target: D:\Games\MyGame\              [...]│
   │                                             │
   │ From: 1.0.0      Files to Add:    15       │
   │ To:   1.0.1      Files to Modify: 8        │
   │ Key:  game.exe   Files to Delete: 2        │
   │                                             │
   │ Log:                                        │
   │ ✓ Self-contained patch loaded               │
   │   From version: 1.0.0                       │
   │   To version: 1.0.1                         │
   │   Target directory: D:\Games\MyGame\        │
   │                                             │
   │   Click 'Apply Patch' when ready...        │
   │                                             │
   │ [Dry Run]  [Apply Patch]  [Close]          │
   └─────────────────────────────────────────────┘
   ```
4. **Apply**: Click "Apply Patch" button
5. **Done**: Patch applied successfully

#### CLI Self-Contained Executable (Created by CLI)

1. **Download**: One `.exe` file matching their version
2. **Run**: Double-click the executable
3. **Console Opens**: Shows interactive menu:
   ```
   ==============================================
     CyberPatchMaker - Self-Contained Patch
   ==============================================

   === Patch Information ===
   From Version:     1.0.0
   To Version:       1.0.1
   Key File:         program.exe
   Required Hash:    a3f5b2c1d4e6f8...
   Files Added:      15
   Files Modified:   8
   Files Deleted:    2

   Target directory [D:\Games\MyGame]:

   ==============================================
   Options:
     1. Dry Run (simulate without changes)
     2. Apply Patch
     3. Toggle 1GB Bypass Mode (currently: Disabled)
     4. Change Target Directory
     5. Exit
   ==============================================
   Select option [1-5]:
   ```
4. **Choose Option**: Select 1 for dry run or 2 to apply
5. **Apply**: Confirm with "yes" when prompted
6. **Done**: Patch applied successfully

**Choosing Between GUI and CLI:**
- **GUI** (`patch-gen-gui.exe --create-exe`): Best for non-technical users who prefer visual interfaces
- **CLI** (`patch-gen.exe --create-exe`): Best for automation, scripting, or users comfortable with consoles

### User Benefits

- **Simple**: Only one file to download
- **No tools needed**: Everything embedded
- **No confusion**: Can't select wrong patch file
- **Portable**: Single file can be shared easily
- **Safe**: Still includes all verification and backup features

### Automation Mode (Silent Flag)

Self-contained executables support a `--silent` flag for **fully automated patching** without user interaction:

```powershell
# Automated silent patching
1.2.4-to-1.2.5.exe --silent

# Silent mode with explicit target directory
1.2.4-to-1.2.5.exe --silent --current-dir C:\MyApp
```

**Features:**
- **No prompts**: Applies patch automatically without asking
- **Default settings**: Uses verify=true and backup=true
- **Exit codes**: Returns 0 on success, 1 on failure
- **Minimal output**: Only essential status messages
- **Perfect for**:
  - Automated deployments via scripts
  - CI/CD pipelines
  - Mass deployments across machines
  - Task Scheduler / cron jobs
  - Unattended updates

**Example: PowerShell deployment script**
```powershell
# Deploy patch to multiple machines
$servers = @("Server1", "Server2", "Server3")

foreach ($server in $servers) {
    Write-Host "Updating $server..."
    & "\\share\1.2.4-to-1.2.5.exe" --silent --current-dir "\\$server\C$\MyApp"
    
    if ($LASTEXITCODE -eq 0) {
        Write-Host "✓ Success" -ForegroundColor Green
    } else {
        Write-Host "✗ Failed" -ForegroundColor Red
    }
}
```

**Example: Task Scheduler automation**
```powershell
# Create scheduled task for automated patching at 2 AM
$action = New-ScheduledTaskAction `
    -Execute "C:\Patches\1.2.4-to-1.2.5.exe" `
    -Argument "--silent --current-dir C:\MyApp"

$trigger = New-ScheduledTaskTrigger -At 2:00AM -Daily

Register-ScheduledTask `
    -TaskName "MyApp Auto-Update" `
    -Action $action `
    -Trigger $trigger `
    -User "SYSTEM"
```

See [Applier Guide - Automation Mode](applier-guide.md#automation-mode-silent-flag) for more details.

## Advantages vs Traditional Patches

### For End Users

| Feature | Traditional | Self-Contained |
|---------|-------------|----------------|
| Files to download | 2 (applier + patch) | 1 (exe only) |
| Setup complexity | Medium | None |
| Confusion possible | Yes (wrong patch file) | No (embedded) |
| File management | Must keep organized | Single file |
| Portability | Multi-file | Single file |

### For Developers

| Feature | Traditional | Self-Contained |
|---------|-------------|----------------|
| Distribution | Multiple files | Clean, single file |
| Support burden | Higher (setup issues) | Lower (simpler) |
| User errors | More common | Rare |
| Bandwidth | Lower (~2-10 MB) | Higher (~50+ MB) |
| Hosting cost | Lower | Higher |

## When to Use

### Use Self-Contained Executables When:

- Target audience is non-technical users
- Simplicity is more important than bandwidth
- You want to minimize support requests
- Distribution platform allows large files
- Users have reasonable internet speeds
- You want one-click update experience

### Use Traditional Patches When:

- Bandwidth/hosting costs are a concern
- Target users have slow internet
- Patch files are very small (< 5 MB)
- Users are technical and prefer flexibility
- You need multiple applier versions
- Storage space is limited

## Troubleshooting

### "Failed to create executable: failed to read applier executable"

**Problem**: Generator can't find `patch-apply-gui.exe`

**Solution**: 
- Ensure `patch-apply-gui.exe` is in the same directory as `patch-gen-gui.exe`
- Check file hasn't been renamed or deleted
- Verify read permissions on applier file

### "Executable created but won't run"

**Problem**: Self-contained exe fails to launch

**Solution**:
- Check Windows doesn't block downloaded exe (right-click → Properties → Unblock)
- Verify file isn't corrupted (check file size)
- Try running from command line to see error messages
- Ensure user has execution permissions

### "Patch size exceeds 1GB limit"

**Problem**: Self-contained executable fails to load because patch data is over 1GB

**Solution**:
- Use CLI flag: Run executable with `patch-1.0.0-to-1.0.1.exe --ignore1gb`
- Or: Enable "Ignore 1GB limit" checkbox in the GUI before applying
- Note: Requires sufficient RAM to load large patch into memory
- Consider: If patch is very large, traditional separate .patch file may be better

### "Checksum mismatch (data corrupted)"

**Problem**: Embedded patch data fails validation

**Solution**:
- Re-download the executable (file may be corrupted)
- Check antivirus didn't quarantine or modify file
- Verify download completed successfully
- Re-generate the self-contained exe

### "No patches generated in batch mode with checkbox"

**Problem**: Self-contained executables not created in batch mode

**Solution**:
- Verify "Create self-contained executable" checkbox is enabled
- Check `patch-apply-gui.exe` exists in generator directory
- Look for errors in log output
- Ensure sufficient disk space (50 MB × number of patches)

## Best Practices

### Generation

1. **Always test**: Create and test self-contained exe before distribution
2. **Both formats**: Generate both traditional and self-contained versions
   - Offer self-contained as "Easy Install"
   - Provide traditional as "Advanced"
3. **Compression**: Always use zstd compression to minimize final size
4. **Batch mode**: Use batch mode to create all version paths at once

### Distribution

1. **Clear naming**: Use descriptive names
   ```
   Good: patch-1.0.0-to-1.0.3-INSTALLER.exe
   Better: MyGame_Update_v1.0.3_from_v1.0.0.exe
   ```

2. **User instructions**: Provide clear README explaining:
   - Which version user needs
   - Where to place the file
   - How to run it
   - What to expect

3. **Mirror files**: Host on multiple locations
   - Primary download (fast)
   - Mirror/backup (reliability)

4. **Checksums**: Provide SHA-256 checksums
   ```
   MyGame_Update_v1.0.3_from_v1.0.0.exe
   SHA256: a3d5f6b8c2e1...
   ```

### Support

1. **Version check**: Remind users to verify their current version first
2. **Close app**: Instruct users to close application before patching
3. **Backup note**: Remind that automatic backups are created
4. **Rollback**: Explain how to restore from backup if needed

## Technical Limitations

### Current Limitations

1. **Windows Only**: Currently only generates `.exe` files for Windows
2. **Fixed Base Size**: Base applier is ~50 MB regardless of patch size
3. **No Streaming**: Entire file must be downloaded before use
4. **Single Compression**: Can't mix compression methods in one exe

### Future Enhancements

Potential future improvements:
- Linux/Mac support (.AppImage, .app bundles)
- Progress bar during embedded patch extraction
- Custom branding/icons for generated executables
- Compression of the applier executable itself
- Delta updates for self-contained exes

## Related Documentation

- [Generator Guide](generator-guide.md) - Creating patches
- [GUI Usage](gui-usage.md) - Using the generator GUI
- [Applier Guide](applier-guide.md) - Applying patches
- [How It Works](how-it-works.md) - Understanding the patch system
- [Compression Guide](compression-guide.md) - Optimizing patch sizes<|MERGE_RESOLUTION|>--- conflicted
+++ resolved
@@ -46,16 +46,8 @@
    - Choose from/to versions (or use batch mode)
    - Set compression and options
 3. **Check the "Create self-contained executable" checkbox**
-<<<<<<< HEAD
 4. Click "Generate Patch"
 5. Both files are created:
-=======
-4. **Choose executable type:**
-   - **GUI (Windows)**: Creates graphical executable with windows interface
-   - **Console Host (Interactive CLI)**: Creates interactive command-line executable
-5. Click "Generate Patch"
-6. Both files are created:
->>>>>>> 900060a9
    - `patch-1.0.0-to-1.0.1.patch` (standard patch file)
    - `patch-1.0.0-to-1.0.1.exe` (self-contained executable with chosen type)
 
